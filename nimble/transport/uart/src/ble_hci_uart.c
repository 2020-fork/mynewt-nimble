/*
 * Licensed to the Apache Software Foundation (ASF) under one
 * or more contributor license agreements.  See the NOTICE file
 * distributed with this work for additional information
 * regarding copyright ownership.  The ASF licenses this file
 * to you under the Apache License, Version 2.0 (the
 * "License"); you may not use this file except in compliance
 * with the License.  You may obtain a copy of the License at
 *
 *  http://www.apache.org/licenses/LICENSE-2.0
 *
 * Unless required by applicable law or agreed to in writing,
 * software distributed under the License is distributed on an
 * "AS IS" BASIS, WITHOUT WARRANTIES OR CONDITIONS OF ANY
 * KIND, either express or implied.  See the License for the
 * specific language governing permissions and limitations
 * under the License.
 */

#include <assert.h>
#include <string.h>
#include <stdio.h>
#include <errno.h>
#include <stdint.h>
#include "os/os_cputime.h"
#include "syscfg/syscfg.h"
#include "bsp/bsp.h"
#include "os/os.h"
#include "mem/mem.h"
#include "hal/hal_gpio.h"
#include "hal/hal_uart.h"

/* BLE */
#include "nimble/ble.h"
#include "nimble/nimble_opt.h"
#include "nimble/hci_common.h"
#include "nimble/ble_hci_trans.h"

#include "transport/uart/ble_hci_uart.h"

#define BLE_HCI_UART_EVT_COUNT  \
    (MYNEWT_VAL(BLE_HCI_EVT_HI_BUF_COUNT) + MYNEWT_VAL(BLE_HCI_EVT_LO_BUF_COUNT))

/***
 * NOTES:
 * The UART HCI transport doesn't use event buffer priorities.  All incoming
 * and outgoing events use buffers from the same pool.
 *
 * The "skip" definitions are here so that when buffers cannot be allocated,
 * the command or acl packets are simply skipped so that the HCI interface
 * does not lose synchronization and resets dont (necessarily) occur.
 */

/* XXX: for now, define this here */
#if MYNEWT_VAL(BLE_DEVICE)
extern void ble_ll_data_buffer_overflow(void);
extern void ble_ll_hw_error(uint8_t err);

static const uint8_t ble_hci_uart_reset_cmd[4] = { 0x01, 0x03, 0x0C, 0x00 };
#endif

/***
 * NOTES:
 * The "skip" definitions are here so that when buffers cannot be allocated,
 * the command or acl packets are simply skipped so that the HCI interface
 * does not lose synchronization and resets dont (necessarily) occur.
 */
#define BLE_HCI_UART_H4_NONE        0x00
#define BLE_HCI_UART_H4_CMD         0x01
#define BLE_HCI_UART_H4_ACL         0x02
#define BLE_HCI_UART_H4_SCO         0x03
#define BLE_HCI_UART_H4_EVT         0x04
#define BLE_HCI_UART_H4_SYNC_LOSS   0x80
#define BLE_HCI_UART_H4_SKIP_CMD    0x81
#define BLE_HCI_UART_H4_SKIP_ACL    0x82

static ble_hci_trans_rx_cmd_fn *ble_hci_uart_rx_cmd_cb;
static void *ble_hci_uart_rx_cmd_arg;

static ble_hci_trans_rx_acl_fn *ble_hci_uart_rx_acl_cb;
static void *ble_hci_uart_rx_acl_arg;

static struct os_mempool ble_hci_uart_evt_hi_pool;
static void *ble_hci_uart_evt_hi_buf;
static struct os_mempool ble_hci_uart_evt_lo_pool;
static void *ble_hci_uart_evt_lo_buf;

static struct os_mempool ble_hci_uart_cmd_pool;
static void *ble_hci_uart_cmd_buf;

static struct os_mempool ble_hci_uart_pkt_pool;
static void *ble_hci_uart_pkt_buf;

static struct os_mbuf_pool ble_hci_uart_acl_mbuf_pool;
static struct os_mempool ble_hci_uart_acl_pool;
static void *ble_hci_uart_acl_buf;

/**
 * An incoming or outgoing command or event.
 */
struct ble_hci_uart_cmd {
    uint8_t *data;      /* Pointer to ble_hci_uart_cmd data */
    uint16_t cur;       /* Number of bytes read/written */
    uint16_t len;       /* Total number of bytes to read/write */
};

/**
 * An incoming ACL data packet.
 */
struct ble_hci_uart_acl {
    struct os_mbuf *buf; /* Buffer containing the data */
    uint8_t *dptr;       /* Pointer to where bytes should be placed */
    uint16_t len;        /* Target size when buf is considered complete */
    uint16_t rxd_bytes;  /* current count of bytes received for packet */
};

/**
 * A packet to be sent over the UART.  This can be a command, an event, or ACL
 * data.
 */
struct ble_hci_uart_pkt {
    STAILQ_ENTRY(ble_hci_uart_pkt) next;
    void *data;
    uint8_t type;
};

static struct {
    /*** State of data received over UART. */
    uint8_t rx_type;    /* Pending packet type. 0 means nothing pending */
    union {
        struct ble_hci_uart_cmd rx_cmd;
        struct ble_hci_uart_acl rx_acl;
    };

    /*** State of data transmitted over UART. */
    uint8_t tx_type;    /* Pending packet type. 0 means nothing pending */
    union {
        struct ble_hci_uart_cmd tx_cmd;
        struct os_mbuf *tx_acl;
    };
    STAILQ_HEAD(, ble_hci_uart_pkt) tx_pkts; /* Packet queue to send to UART */
} ble_hci_uart_state;

static uint16_t ble_hci_uart_max_acl_datalen;

/**
 * Allocates a buffer (mbuf) for ACL operation.
 *
 * @return                      The allocated buffer on success;
 *                              NULL on buffer exhaustion.
 */
static struct os_mbuf *
ble_hci_trans_acl_buf_alloc(void)
{
    struct os_mbuf *m;

    /*
     * XXX: note that for host only there would be no need to allocate
     * a user header. Address this later.
     */
    m = os_mbuf_get_pkthdr(&ble_hci_uart_acl_mbuf_pool,
                           sizeof(struct ble_mbuf_hdr));
    return m;
}

static int
ble_hci_uart_acl_tx(struct os_mbuf *om)
{
    struct ble_hci_uart_pkt *pkt;
    os_sr_t sr;

    pkt = os_memblock_get(&ble_hci_uart_pkt_pool);
    if (pkt == NULL) {
        os_mbuf_free_chain(om);
        return BLE_ERR_MEM_CAPACITY;
    }

    pkt->type = BLE_HCI_UART_H4_ACL;
    pkt->data = om;

    OS_ENTER_CRITICAL(sr);
    STAILQ_INSERT_TAIL(&ble_hci_uart_state.tx_pkts, pkt, next);
    OS_EXIT_CRITICAL(sr);

    hal_uart_start_tx(MYNEWT_VAL(BLE_HCI_UART_PORT));

    return 0;
}

static int
ble_hci_uart_cmdevt_tx(uint8_t *hci_ev, uint8_t h4_type)
{
    struct ble_hci_uart_pkt *pkt;
    os_sr_t sr;

    pkt = os_memblock_get(&ble_hci_uart_pkt_pool);
    if (pkt == NULL) {
        ble_hci_trans_buf_free(hci_ev);
        return BLE_ERR_MEM_CAPACITY;
    }

    pkt->type = h4_type;
    pkt->data = hci_ev;

    OS_ENTER_CRITICAL(sr);
    STAILQ_INSERT_TAIL(&ble_hci_uart_state.tx_pkts, pkt, next);
    OS_EXIT_CRITICAL(sr);

    hal_uart_start_tx(MYNEWT_VAL(BLE_HCI_UART_PORT));

    return 0;
}

/**
 * @return                      The packet type to transmit on success;
 *                              -1 if there is nothing to send.
 */
static int
ble_hci_uart_tx_pkt_type(void)
{
    struct ble_hci_uart_pkt *pkt;
    os_sr_t sr;
    int rc;

    OS_ENTER_CRITICAL(sr);

    pkt = STAILQ_FIRST(&ble_hci_uart_state.tx_pkts);
    if (!pkt) {
        OS_EXIT_CRITICAL(sr);
        return -1;
    }

    STAILQ_REMOVE(&ble_hci_uart_state.tx_pkts, pkt, ble_hci_uart_pkt, next);

    OS_EXIT_CRITICAL(sr);

    rc = pkt->type;
    switch (pkt->type) {
    case BLE_HCI_UART_H4_CMD:
        ble_hci_uart_state.tx_type = BLE_HCI_UART_H4_CMD;
        ble_hci_uart_state.tx_cmd.data = pkt->data;
        ble_hci_uart_state.tx_cmd.cur = 0;
        ble_hci_uart_state.tx_cmd.len = ble_hci_uart_state.tx_cmd.data[2] +
                                        BLE_HCI_CMD_HDR_LEN;
        break;

    case BLE_HCI_UART_H4_EVT:
        ble_hci_uart_state.tx_type = BLE_HCI_UART_H4_EVT;
        ble_hci_uart_state.tx_cmd.data = pkt->data;
        ble_hci_uart_state.tx_cmd.cur = 0;
        ble_hci_uart_state.tx_cmd.len = ble_hci_uart_state.tx_cmd.data[1] +
                                        BLE_HCI_EVENT_HDR_LEN;
        break;

    case BLE_HCI_UART_H4_ACL:
        ble_hci_uart_state.tx_type = BLE_HCI_UART_H4_ACL;
        ble_hci_uart_state.tx_acl = pkt->data;
        break;

    default:
        rc = -1;
        break;
    }

    os_memblock_put(&ble_hci_uart_pkt_pool, pkt);

    return rc;
}

/**
 * @return                      The byte to transmit on success;
 *                              -1 if there is nothing to send.
 */
static int
ble_hci_uart_tx_char(void *arg)
{
    int rc = -1;

    switch (ble_hci_uart_state.tx_type) {
    case BLE_HCI_UART_H4_NONE: /* No pending packet, pick one from the queue */
        rc = ble_hci_uart_tx_pkt_type();
        break;

    case BLE_HCI_UART_H4_CMD:
    case BLE_HCI_UART_H4_EVT:
        rc = ble_hci_uart_state.tx_cmd.data[ble_hci_uart_state.tx_cmd.cur++];

        if (ble_hci_uart_state.tx_cmd.cur == ble_hci_uart_state.tx_cmd.len) {
            ble_hci_trans_buf_free(ble_hci_uart_state.tx_cmd.data);
            ble_hci_uart_state.tx_type = BLE_HCI_UART_H4_NONE;
        }
        break;

    case BLE_HCI_UART_H4_ACL:
        rc = *OS_MBUF_DATA(ble_hci_uart_state.tx_acl, uint8_t *);
        os_mbuf_adj(ble_hci_uart_state.tx_acl, 1);
        if (!OS_MBUF_PKTLEN(ble_hci_uart_state.tx_acl)) {
            os_mbuf_free_chain(ble_hci_uart_state.tx_acl);
            ble_hci_uart_state.tx_type = BLE_HCI_UART_H4_NONE;
        }
        break;
    }

    return rc;
}

#if MYNEWT_VAL(BLE_DEVICE)
/**
 * HCI uart sync lost.
 *
 * This occurs when the controller receives an invalid packet type or a length
 * field that is out of range. The controller needs to send a HW error to the
 * host and wait to find a LL reset command.
 */
static void
ble_hci_uart_sync_lost(void)
{
    ble_hci_uart_state.rx_cmd.len = 0;
    ble_hci_uart_state.rx_cmd.cur = 0;
    ble_hci_uart_state.rx_cmd.data =
        ble_hci_trans_buf_alloc(BLE_HCI_TRANS_BUF_CMD);
    ble_ll_hw_error(BLE_HW_ERR_HCI_SYNC_LOSS);
    ble_hci_uart_state.rx_type = BLE_HCI_UART_H4_SYNC_LOSS;
}
#endif

/**
 * @return                      The type of packet to follow success;
 *                              -1 if there is no valid packet to receive.
 */
static int
ble_hci_uart_rx_pkt_type(uint8_t data)
{
    struct os_mbuf *m;

    ble_hci_uart_state.rx_type = data;

    switch (ble_hci_uart_state.rx_type) {
    /* Host should never receive a command! */
#if MYNEWT_VAL(BLE_DEVICE)
    case BLE_HCI_UART_H4_CMD:
        ble_hci_uart_state.rx_cmd.len = 0;
        ble_hci_uart_state.rx_cmd.cur = 0;
        ble_hci_uart_state.rx_cmd.data =
            ble_hci_trans_buf_alloc(BLE_HCI_TRANS_BUF_CMD);
        if (ble_hci_uart_state.rx_cmd.data == NULL) {
            ble_hci_uart_state.rx_type = BLE_HCI_UART_H4_SKIP_CMD;
        }
        break;
#endif

        /* Controller should never receive an event */
#if MYNEWT_VAL(BLE_HOST)
    case BLE_HCI_UART_H4_EVT:
        /*
         * XXX: we should not assert if host cannot allocate an event. Need
         * to determine what to do here.
         */
        ble_hci_uart_state.rx_cmd.data =
            ble_hci_trans_buf_alloc(BLE_HCI_TRANS_BUF_EVT_HI);
        assert(ble_hci_uart_state.rx_cmd.data != NULL);

        ble_hci_uart_state.rx_cmd.len = 0;
        ble_hci_uart_state.rx_cmd.cur = 0;
        break;
#endif

    case BLE_HCI_UART_H4_ACL:
        ble_hci_uart_state.rx_acl.len = 0;
        ble_hci_uart_state.rx_acl.rxd_bytes = 0;
        m = ble_hci_trans_acl_buf_alloc();
        if (m) {
            ble_hci_uart_state.rx_acl.dptr = m->om_data;
        } else {
            ble_hci_uart_state.rx_type = BLE_HCI_UART_H4_SKIP_ACL;
        }
        ble_hci_uart_state.rx_acl.buf = m;
        break;

    default:
#if MYNEWT_VAL(BLE_DEVICE)
        /*
         * If we receive an unknown HCI packet type this is considered a loss
         * of sync.
         */
        ble_hci_uart_sync_lost();
#else
        /*
         * XXX: not sure what to do about host in this case. Just go back to
         * none for now.
         */
        ble_hci_uart_state.rx_type = BLE_HCI_UART_H4_NONE;
#endif
        break;
    }

    return 0;
}

#if MYNEWT_VAL(BLE_DEVICE)
/**
 * HCI uart sync loss.
 *
 * Find a LL reset command in the byte stream. The LL reset command is a
 * sequence of 4 bytes:
 *  0x01    HCI Packet Type = HCI CMD
 *  0x03    OCF for reset command
 *  0x0C    OGF for reset command (0x03 shifted left by two bits as the OGF
 *          occupies the uopper 6 bits of this byte.
 *  0x00    Parameter length of reset command (no parameters).
 *
 * @param data Byte received over serial port
 */
void
ble_hci_uart_rx_sync_loss(uint8_t data)
{
    int rc;
    int index;

    /*
     * If we couldnt allocate a command buffer (should not occur but
     * possible) try to allocate one on each received character. If we get
     * a reset and buffer is not available we have to ignore reset.
     */
    if (ble_hci_uart_state.rx_cmd.data == NULL) {
        ble_hci_uart_state.rx_cmd.data =
            ble_hci_trans_buf_alloc(BLE_HCI_TRANS_BUF_CMD);
    }

    index = ble_hci_uart_state.rx_cmd.cur;
    if (data == ble_hci_uart_reset_cmd[index]) {
        if (index == 3) {
            if (ble_hci_uart_state.rx_cmd.data == NULL) {
                index = 0;
            } else {
                assert(ble_hci_uart_rx_cmd_cb != NULL);
                ble_hci_uart_state.rx_cmd.data[0] = 0x03;
                ble_hci_uart_state.rx_cmd.data[1] = 0x0C;
                ble_hci_uart_state.rx_cmd.data[2] = 0x00;
                rc = ble_hci_uart_rx_cmd_cb(ble_hci_uart_state.rx_cmd.data,
                                            ble_hci_uart_rx_cmd_arg);
                if (rc != 0) {
                    ble_hci_trans_buf_free(ble_hci_uart_state.rx_cmd.data);
                }
                ble_hci_uart_state.rx_type = BLE_HCI_UART_H4_NONE;
            }
        } else {
            ++index;
        }
    } else {
        index = 0;
    }

    ble_hci_uart_state.rx_cmd.cur = index;
}

static void
ble_hci_uart_rx_cmd(uint8_t data)
{
    int rc;

    ble_hci_uart_state.rx_cmd.data[ble_hci_uart_state.rx_cmd.cur++] = data;

    if (ble_hci_uart_state.rx_cmd.cur < BLE_HCI_CMD_HDR_LEN) {
        return;
    }

    if (ble_hci_uart_state.rx_cmd.cur == BLE_HCI_CMD_HDR_LEN) {
        ble_hci_uart_state.rx_cmd.len = ble_hci_uart_state.rx_cmd.data[2] +
                                         BLE_HCI_CMD_HDR_LEN;
    }

    if (ble_hci_uart_state.rx_cmd.cur == ble_hci_uart_state.rx_cmd.len) {
        assert(ble_hci_uart_rx_cmd_cb != NULL);
        rc = ble_hci_uart_rx_cmd_cb(ble_hci_uart_state.rx_cmd.data,
                                    ble_hci_uart_rx_cmd_arg);
        if (rc != 0) {
            ble_hci_trans_buf_free(ble_hci_uart_state.rx_cmd.data);
        }
        ble_hci_uart_state.rx_type = BLE_HCI_UART_H4_NONE;
    }
}

static void
ble_hci_uart_rx_skip_cmd(uint8_t data)
{
    ble_hci_uart_state.rx_cmd.cur++;

    if (ble_hci_uart_state.rx_cmd.cur < BLE_HCI_CMD_HDR_LEN) {
        return;
    }

    if (ble_hci_uart_state.rx_cmd.cur == BLE_HCI_CMD_HDR_LEN) {
        ble_hci_uart_state.rx_cmd.len = data + BLE_HCI_CMD_HDR_LEN;
    }

    if (ble_hci_uart_state.rx_cmd.cur == ble_hci_uart_state.rx_cmd.len) {
        /*
         * XXX: for now we simply skip the command and do nothing. This
         * should not happen but at least we retain HCI synch. The host
         * can decide what to do in this case. It may be appropriate for
         * the controller to attempt to send back a command complete or
         * command status in this case.
         */
        ble_hci_uart_state.rx_type = BLE_HCI_UART_H4_NONE;
    }
}
#endif

#if MYNEWT_VAL(BLE_HOST)
static void
ble_hci_uart_rx_evt(uint8_t data)
{
    int rc;

    ble_hci_uart_state.rx_cmd.data[ble_hci_uart_state.rx_cmd.cur++] = data;

    if (ble_hci_uart_state.rx_cmd.cur < BLE_HCI_EVENT_HDR_LEN) {
        return;
    }

    if (ble_hci_uart_state.rx_cmd.cur == BLE_HCI_EVENT_HDR_LEN) {
        ble_hci_uart_state.rx_cmd.len = ble_hci_uart_state.rx_cmd.data[1] +
                                        BLE_HCI_EVENT_HDR_LEN;
    }

    if (ble_hci_uart_state.rx_cmd.cur == ble_hci_uart_state.rx_cmd.len) {
        assert(ble_hci_uart_rx_cmd_cb != NULL);
        rc = ble_hci_uart_rx_cmd_cb(ble_hci_uart_state.rx_cmd.data,
                                    ble_hci_uart_rx_cmd_arg);
        if (rc != 0) {
            ble_hci_trans_buf_free(ble_hci_uart_state.rx_cmd.data);
        }
        ble_hci_uart_state.rx_type = BLE_HCI_UART_H4_NONE;
    }
}
#endif

static void
ble_hci_uart_rx_acl(uint8_t data)
{
    uint16_t rxd_bytes;
    uint16_t pktlen;

    rxd_bytes = ble_hci_uart_state.rx_acl.rxd_bytes;
    ble_hci_uart_state.rx_acl.dptr[rxd_bytes] = data;
    ++rxd_bytes;
    ble_hci_uart_state.rx_acl.rxd_bytes = rxd_bytes;

    if (rxd_bytes < BLE_HCI_DATA_HDR_SZ) {
        return;
    }

    if (rxd_bytes == BLE_HCI_DATA_HDR_SZ) {
        pktlen = ble_hci_uart_state.rx_acl.dptr[3];
        pktlen = (pktlen << 8) + ble_hci_uart_state.rx_acl.dptr[2];
        ble_hci_uart_state.rx_acl.len = pktlen + BLE_HCI_DATA_HDR_SZ;

        /*
         * Data portion cannot exceed data length of acl buffer. If it does
         * this is considered to be a loss of sync.
         */
        if (pktlen > ble_hci_uart_max_acl_datalen) {
            os_mbuf_free_chain(ble_hci_uart_state.rx_acl.buf);
            ble_hci_uart_sync_lost();
        }
    }

    if (rxd_bytes == ble_hci_uart_state.rx_acl.len) {
        assert(ble_hci_uart_rx_acl_cb != NULL);
        /* XXX: can this callback fail? What if it does? */
        OS_MBUF_PKTLEN(ble_hci_uart_state.rx_acl.buf) = rxd_bytes;
        ble_hci_uart_state.rx_acl.buf->om_len = rxd_bytes;
        ble_hci_uart_rx_acl_cb(ble_hci_uart_state.rx_acl.buf,
                               ble_hci_uart_rx_acl_arg);
        ble_hci_uart_state.rx_type = BLE_HCI_UART_H4_NONE;
    }
}

static void
ble_hci_uart_rx_skip_acl(uint8_t data)
{
    uint16_t rxd_bytes;
    uint16_t pktlen;

    rxd_bytes = ble_hci_uart_state.rx_acl.rxd_bytes;
    ++rxd_bytes;
    ble_hci_uart_state.rx_acl.rxd_bytes = rxd_bytes;

    if (rxd_bytes == (BLE_HCI_DATA_HDR_SZ - 1)) {
        ble_hci_uart_state.rx_acl.len = data;
        return;
    }

    if (rxd_bytes == BLE_HCI_DATA_HDR_SZ) {
        pktlen = data;
        pktlen = (pktlen << 8) + ble_hci_uart_state.rx_acl.len;
        ble_hci_uart_state.rx_acl.len = pktlen + BLE_HCI_DATA_HDR_SZ;
    }

    if (rxd_bytes == ble_hci_uart_state.rx_acl.len) {
/* XXX: I dont like this but for now this denotes controller only */
#if MYNEWT_VAL(BLE_DEVICE)
        ble_ll_data_buffer_overflow();
#endif
        ble_hci_uart_state.rx_type = BLE_HCI_UART_H4_NONE;
    }
}

static int
ble_hci_uart_rx_char(void *arg, uint8_t data)
{
    switch (ble_hci_uart_state.rx_type) {
    case BLE_HCI_UART_H4_NONE:
        return ble_hci_uart_rx_pkt_type(data);
#if MYNEWT_VAL(BLE_DEVICE)
    case BLE_HCI_UART_H4_CMD:
        ble_hci_uart_rx_cmd(data);
        return 0;
    case BLE_HCI_UART_H4_SKIP_CMD:
        ble_hci_uart_rx_skip_cmd(data);
        return 0;
    case BLE_HCI_UART_H4_SYNC_LOSS:
        ble_hci_uart_rx_sync_loss(data);
        return 0;
#endif
#if MYNEWT_VAL(BLE_HOST)
    case BLE_HCI_UART_H4_EVT:
        ble_hci_uart_rx_evt(data);
        return 0;
#endif
    case BLE_HCI_UART_H4_ACL:
        ble_hci_uart_rx_acl(data);
        return 0;
    case BLE_HCI_UART_H4_SKIP_ACL:
        ble_hci_uart_rx_skip_acl(data);
        return 0;
    default:
        /* This should never happen! */
        assert(0);
        return 0;
    }
}

static void
ble_hci_uart_set_rx_cbs(ble_hci_trans_rx_cmd_fn *cmd_cb,
                        void *cmd_arg,
                        ble_hci_trans_rx_acl_fn *acl_cb,
                        void *acl_arg)
{
    ble_hci_uart_rx_cmd_cb = cmd_cb;
    ble_hci_uart_rx_cmd_arg = cmd_arg;
    ble_hci_uart_rx_acl_cb = acl_cb;
    ble_hci_uart_rx_acl_arg = acl_arg;
}

static void
ble_hci_uart_free_pkt(uint8_t type, uint8_t *cmdevt, struct os_mbuf *acl)
{
    switch (type) {
    case BLE_HCI_UART_H4_NONE:
        break;

    case BLE_HCI_UART_H4_CMD:
    case BLE_HCI_UART_H4_EVT:
        ble_hci_trans_buf_free(cmdevt);
        break;

    case BLE_HCI_UART_H4_ACL:
        os_mbuf_free_chain(acl);
        break;

    default:
        assert(0);
        break;
    }
}

static void
ble_hci_uart_free_mem(void)
{
    free(ble_hci_uart_evt_hi_buf);
    ble_hci_uart_evt_hi_buf = NULL;

    free(ble_hci_uart_evt_lo_buf);
    ble_hci_uart_evt_lo_buf = NULL;

    free(ble_hci_uart_pkt_buf);
    ble_hci_uart_pkt_buf = NULL;

    free(ble_hci_uart_acl_buf);
    ble_hci_uart_acl_buf = NULL;

    free(ble_hci_uart_cmd_buf);
    ble_hci_uart_cmd_buf = NULL;
}

static int
ble_hci_uart_config(void)
{
    int rc;

    rc = hal_uart_init_cbs(MYNEWT_VAL(BLE_HCI_UART_PORT),
                           ble_hci_uart_tx_char, NULL,
                           ble_hci_uart_rx_char, NULL);
    if (rc != 0) {
        return BLE_ERR_UNSPECIFIED;
    }

    rc = hal_uart_config(MYNEWT_VAL(BLE_HCI_UART_PORT),
                         MYNEWT_VAL(BLE_HCI_UART_BAUD),
                         MYNEWT_VAL(BLE_HCI_UART_DATA_BITS),
                         MYNEWT_VAL(BLE_HCI_UART_STOP_BITS),
                         MYNEWT_VAL(BLE_HCI_UART_PARITY),
                         MYNEWT_VAL(BLE_HCI_UART_FLOW_CTRL));
    if (rc != 0) {
        return BLE_ERR_HW_FAIL;
    }

    return 0;
}

/**
 * Sends an HCI event from the controller to the host.
 *
 * @param cmd                   The HCI event to send.  This buffer must be
 *                                  allocated via ble_hci_trans_buf_alloc().
 *
 * @return                      0 on success;
 *                              A BLE_ERR_[...] error code on failure.
 */
int
ble_hci_trans_ll_evt_tx(uint8_t *cmd)
{
    int rc;

    rc = ble_hci_uart_cmdevt_tx(cmd, BLE_HCI_UART_H4_EVT);
    return rc;
}

/**
 * Sends ACL data from controller to host.
 *
 * @param om                    The ACL data packet to send.
 *
 * @return                      0 on success;
 *                              A BLE_ERR_[...] error code on failure.
 */
int
ble_hci_trans_ll_acl_tx(struct os_mbuf *om)
{
    int rc;

    rc = ble_hci_uart_acl_tx(om);
    return rc;
}

/**
 * Sends an HCI command from the host to the controller.
 *
 * @param cmd                   The HCI command to send.  This buffer must be
 *                                  allocated via ble_hci_trans_buf_alloc().
 *
 * @return                      0 on success;
 *                              A BLE_ERR_[...] error code on failure.
 */
int
ble_hci_trans_hs_cmd_tx(uint8_t *cmd)
{
    int rc;

    rc = ble_hci_uart_cmdevt_tx(cmd, BLE_HCI_UART_H4_CMD);
    return rc;
}

/**
 * Sends ACL data from host to controller.
 *
 * @param om                    The ACL data packet to send.
 *
 * @return                      0 on success;
 *                              A BLE_ERR_[...] error code on failure.
 */
int
ble_hci_trans_hs_acl_tx(struct os_mbuf *om)
{
    int rc;

    rc = ble_hci_uart_acl_tx(om);
    return rc;
}

/**
 * Configures the HCI transport to call the specified callback upon receiving
 * HCI packets from the controller.  This function should only be called by by
 * host.
 *
 * @param cmd_cb                The callback to execute upon receiving an HCI
 *                                  event.
 * @param cmd_arg               Optional argument to pass to the command
 *                                  callback.
 * @param acl_cb                The callback to execute upon receiving ACL
 *                                  data.
 * @param acl_arg               Optional argument to pass to the ACL
 *                                  callback.
 */
void
ble_hci_trans_cfg_hs(ble_hci_trans_rx_cmd_fn *cmd_cb,
                     void *cmd_arg,
                     ble_hci_trans_rx_acl_fn *acl_cb,
                     void *acl_arg)
{
    ble_hci_uart_set_rx_cbs(cmd_cb, cmd_arg, acl_cb, acl_arg);
}

/**
 * Configures the HCI transport to operate with a host.  The transport will
 * execute specified callbacks upon receiving HCI packets from the controller.
 *
 * @param cmd_cb                The callback to execute upon receiving an HCI
 *                                  event.
 * @param cmd_arg               Optional argument to pass to the command
 *                                  callback.
 * @param acl_cb                The callback to execute upon receiving ACL
 *                                  data.
 * @param acl_arg               Optional argument to pass to the ACL
 *                                  callback.
 */
void
ble_hci_trans_cfg_ll(ble_hci_trans_rx_cmd_fn *cmd_cb,
                     void *cmd_arg,
                     ble_hci_trans_rx_acl_fn *acl_cb,
                     void *acl_arg)
{
    ble_hci_uart_set_rx_cbs(cmd_cb, cmd_arg, acl_cb, acl_arg);
}

/**
 * Allocates a flat buffer of the specified type.
 *
 * @param type                  The type of buffer to allocate; one of the
 *                                  BLE_HCI_TRANS_BUF_[...] constants.
 *
 * @return                      The allocated buffer on success;
 *                              NULL on buffer exhaustion.
 */
uint8_t *
ble_hci_trans_buf_alloc(int type)
{
    uint8_t *buf;

    switch (type) {
    case BLE_HCI_TRANS_BUF_CMD:
        buf = os_memblock_get(&ble_hci_uart_cmd_pool);
        break;
    case BLE_HCI_TRANS_BUF_EVT_HI:
        buf = os_memblock_get(&ble_hci_uart_evt_hi_pool);
        if (buf == NULL) {
            /* If no high-priority event buffers remain, try to grab a
             * low-priority one.
             */
            buf = os_memblock_get(&ble_hci_uart_evt_lo_pool);
        }
        break;

    case BLE_HCI_TRANS_BUF_EVT_LO:
        buf = os_memblock_get(&ble_hci_uart_evt_lo_pool);
        break;

    default:
        assert(0);
        buf = NULL;
    }

    return buf;
}

/**
 * Frees the specified flat buffer.  The buffer must have been allocated via
 * ble_hci_trans_buf_alloc().
 *
 * @param buf                   The buffer to free.
 */
void
ble_hci_trans_buf_free(uint8_t *buf)
{
    int rc;

    /*
     * XXX: this may look a bit odd, but the controller uses the command
     * buffer to send back the command complete/status as an immediate
     * response to the command. This was done to insure that the controller
     * could always send back one of these events when a command was received.
     * Thus, we check to see which pool the buffer came from so we can free
     * it to the appropriate pool
     */
    if (os_memblock_from(&ble_hci_uart_evt_hi_pool, buf)) {
        rc = os_memblock_put(&ble_hci_uart_evt_hi_pool, buf);
        assert(rc == 0);
    } else if (os_memblock_from(&ble_hci_uart_evt_lo_pool, buf)) {
        rc = os_memblock_put(&ble_hci_uart_evt_lo_pool, buf);
        assert(rc == 0);
    } else {
        assert(os_memblock_from(&ble_hci_uart_cmd_pool, buf));
        rc = os_memblock_put(&ble_hci_uart_cmd_pool, buf);
        assert(rc == 0);
    }
}

/**
 * Resets the HCI UART transport to a clean state.  Frees all buffers and
 * reconfigures the UART.
 *
 * @return                      0 on success;
 *                              A BLE_ERR_[...] error code on failure.
 */
int
ble_hci_trans_reset(void)
{
    struct ble_hci_uart_pkt *pkt;
    int rc;

    /* Close the UART to prevent race conditions as the buffers are freed. */
    rc = hal_uart_close(MYNEWT_VAL(BLE_HCI_UART_PORT));
    if (rc != 0) {
        return BLE_ERR_HW_FAIL;
    }

    ble_hci_uart_free_pkt(ble_hci_uart_state.rx_type,
                          ble_hci_uart_state.rx_cmd.data,
                          ble_hci_uart_state.rx_acl.buf);
    ble_hci_uart_state.rx_type = BLE_HCI_UART_H4_NONE;

    ble_hci_uart_free_pkt(ble_hci_uart_state.tx_type,
                          ble_hci_uart_state.tx_cmd.data,
                          ble_hci_uart_state.tx_acl);
    ble_hci_uart_state.tx_type = BLE_HCI_UART_H4_NONE;

    while ((pkt = STAILQ_FIRST(&ble_hci_uart_state.tx_pkts)) != NULL) {
        STAILQ_REMOVE(&ble_hci_uart_state.tx_pkts, pkt, ble_hci_uart_pkt,
                      next);
        ble_hci_uart_free_pkt(pkt->type, pkt->data, pkt->data);
        os_memblock_put(&ble_hci_uart_pkt_pool, pkt);
    }

    /* Reopen the UART. */
    rc = ble_hci_uart_config();
    if (rc != 0) {
        return rc;
    }

    return 0;
}

/**
 * Initializes the UART HCI transport module.
 *
 * @return                      0 on success;
 *                              A BLE_ERR_[...] error code on failure.
 */
int
ble_hci_uart_init(void)
{
    int acl_data_length;
    int acl_block_size;
    int rc;

    ble_hci_uart_free_mem();

    /*
     * The MBUF payload size must accommodate the HCI data header size plus the
     * maximum ACL data packet length. The ACL block size is the size of the
     * mbufs we will allocate.
     */
<<<<<<< HEAD
    acl_data_length = MYNEWT_VAL(BLE_LL_ACL_PKT_SIZE);
=======
    acl_data_length = MYNEWT_VAL(BLE_ACL_BUF_SIZE);
>>>>>>> 8bdb5eff
    ble_hci_uart_max_acl_datalen = acl_data_length;
    acl_block_size = acl_data_length + BLE_MBUF_MEMBLOCK_OVERHEAD +
        BLE_HCI_DATA_HDR_SZ;
    acl_block_size = OS_ALIGN(acl_block_size, OS_ALIGNMENT);
    rc = mem_malloc_mempool(&ble_hci_uart_acl_pool,
                            MYNEWT_VAL(BLE_ACL_BUF_COUNT),
                            acl_block_size,
                            "ble_hci_uart_acl_pool",
                            &ble_hci_uart_acl_buf);
    if (rc != 0) {
        rc = ble_err_from_os(rc);
        goto err;
    }

    rc = os_mbuf_pool_init(&ble_hci_uart_acl_mbuf_pool, &ble_hci_uart_acl_pool,
                           acl_block_size, MYNEWT_VAL(BLE_ACL_BUF_COUNT));
    assert(rc == 0);

    /*
     * Create memory pool of HCI command buffers. NOTE: we currently dont
     * allow this to be configured. The controller will only allow one
     * outstanding command. We decided to keep this a pool in case we allow
     * allow the controller to handle more than one outstanding command.
     */
    rc = mem_malloc_mempool(&ble_hci_uart_cmd_pool,
                            1,
                            BLE_HCI_TRANS_CMD_SZ,
                            "ble_hci_uart_cmd_pool",
                            &ble_hci_uart_cmd_buf);
    if (rc != 0) {
        rc = ble_err_from_os(rc);
        goto err;
    }

    rc = mem_malloc_mempool(&ble_hci_uart_evt_hi_pool,
                            MYNEWT_VAL(BLE_HCI_EVT_HI_BUF_COUNT),
                            MYNEWT_VAL(BLE_HCI_EVT_BUF_SIZE),
                            "ble_hci_uart_evt_hi_pool",
                            &ble_hci_uart_evt_hi_buf);
    if (rc != 0) {
        rc = ble_err_from_os(rc);
        goto err;
    }

    rc = mem_malloc_mempool(&ble_hci_uart_evt_lo_pool,
                            MYNEWT_VAL(BLE_HCI_EVT_LO_BUF_COUNT),
                            MYNEWT_VAL(BLE_HCI_EVT_BUF_SIZE),
                            "ble_hci_uart_evt_lo_pool",
                            &ble_hci_uart_evt_lo_buf);
    if (rc != 0) {
        rc = ble_err_from_os(rc);
        goto err;
    }

    /*
     * Create memory pool of packet list nodes. NOTE: the number of these
     * buffers should be, at least, the total number of event buffers (hi
     * and lo), the number of command buffers (currently 1) and the total
     * number of buffers that the controller could possibly hand to the host.
     */
    rc = mem_malloc_mempool(&ble_hci_uart_pkt_pool,
                            BLE_HCI_UART_EVT_COUNT + 1 +
                                MYNEWT_VAL(BLE_HCI_ACL_OUT_COUNT),
                            sizeof (struct ble_hci_uart_pkt),
                            "ble_hci_uart_pkt_pool",
                            &ble_hci_uart_pkt_buf);
    if (rc != 0) {
        rc = ble_err_from_os(rc);
        goto err;
    }

    rc = ble_hci_uart_config();
    if (rc != 0) {
        goto err;
    }

    memset(&ble_hci_uart_state, 0, sizeof ble_hci_uart_state);
    STAILQ_INIT(&ble_hci_uart_state.tx_pkts);

    return 0;

err:
    ble_hci_uart_free_mem();
    return rc;
}<|MERGE_RESOLUTION|>--- conflicted
+++ resolved
@@ -972,11 +972,7 @@
      * maximum ACL data packet length. The ACL block size is the size of the
      * mbufs we will allocate.
      */
-<<<<<<< HEAD
-    acl_data_length = MYNEWT_VAL(BLE_LL_ACL_PKT_SIZE);
-=======
     acl_data_length = MYNEWT_VAL(BLE_ACL_BUF_SIZE);
->>>>>>> 8bdb5eff
     ble_hci_uart_max_acl_datalen = acl_data_length;
     acl_block_size = acl_data_length + BLE_MBUF_MEMBLOCK_OVERHEAD +
         BLE_HCI_DATA_HDR_SZ;
