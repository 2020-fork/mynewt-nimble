#
# Licensed to the Apache Software Foundation (ASF) under one
# or more contributor license agreements.  See the NOTICE file
# distributed with this work for additional information
# regarding copyright ownership.  The ASF licenses this file
# to you under the Apache License, Version 2.0 (the
# "License"); you may not use this file except in compliance
# with the License.  You may obtain a copy of the License at
# 
#  http://www.apache.org/licenses/LICENSE-2.0
#
# Unless required by applicable law or agreed to in writing,
# software distributed under the License is distributed on an
# "AS IS" BASIS, WITHOUT WARRANTIES OR CONDITIONS OF ANY
# KIND, either express or implied.  See the License for the
# specific language governing permissions and limitations
# under the License.
#

pkg.name: net/nimble/host
pkg.description: Host side of the nimble Bluetooth Smart stack.
pkg.author: "Apache Mynewt <dev@mynewt.incubator.apache.org>"
pkg.homepage: "http://mynewt.apache.org/"
pkg.keywords:
    - ble
    - bluetooth

pkg.deps:
    - kernel/os
    - net/nimble
<<<<<<< HEAD
    - sys/log
    - sys/stats
=======
>>>>>>> ce2f6a1d
    - util/mem

pkg.deps.BLE_SM_LEGACY:
    - crypto/tinycrypt

pkg.deps.BLE_SM_SC:
    - crypto/tinycrypt

pkg.req_apis:
    - ble_transport
    - console
    - log
    - stats

pkg.init:
    ble_hs_init: 200<|MERGE_RESOLUTION|>--- conflicted
+++ resolved
@@ -28,11 +28,6 @@
 pkg.deps:
     - kernel/os
     - net/nimble
-<<<<<<< HEAD
-    - sys/log
-    - sys/stats
-=======
->>>>>>> ce2f6a1d
     - util/mem
 
 pkg.deps.BLE_SM_LEGACY:
