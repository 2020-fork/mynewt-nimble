/**
 * Licensed to the Apache Software Foundation (ASF) under one
 * or more contributor license agreements.  See the NOTICE file
 * distributed with this work for additional information
 * regarding copyright ownership.  The ASF licenses this file
 * to you under the Apache License, Version 2.0 (the
 * "License"); you may not use this file except in compliance
 * with the License.  You may obtain a copy of the License at
 *
 *  http://www.apache.org/licenses/LICENSE-2.0
 *
 * Unless required by applicable law or agreed to in writing,
 * software distributed under the License is distributed on an
 * "AS IS" BASIS, WITHOUT WARRANTIES OR CONDITIONS OF ANY
 * KIND, either express or implied.  See the License for the
 * specific language governing permissions and limitations
 * under the License.
 */

#include <string.h>
#include <errno.h>
#include "console/console.h"
#include "nimble/ble.h"
#include "nimble/nimble_opt.h"
#include "host/ble_sm.h"
#include "ble_hs_priv.h"

#if NIMBLE_BLE_SM

static int
ble_sm_tx(uint16_t conn_handle, struct os_mbuf *txom)
{
    struct ble_l2cap_chan *chan;
    struct ble_hs_conn *conn;
    int rc;

    BLE_HS_DBG_ASSERT(ble_hs_locked_by_cur_task());

    STATS_INC(ble_l2cap_stats, sm_tx);

<<<<<<< HEAD
    rc = ble_hs_misc_conn_chan_find_reqd(conn_handle, BLE_L2CAP_CID_SM,
                                         &conn, &chan);
    if (rc != 0) {
        os_mbuf_free_chain(txom);
        return rc;
    }

    rc = ble_l2cap_tx(conn, chan, txom);
    if (rc != 0) {
        return rc;
    }

=======
    ble_hs_misc_conn_chan_find_reqd(conn_handle, BLE_L2CAP_CID_SM,
                                    &conn, &chan);
    rc = ble_l2cap_tx(conn, chan, txom);
    if (rc != 0) {
        return rc;
    }

>>>>>>> 63b80b00
    return 0;
}

static int
ble_sm_init_req(uint16_t initial_sz, struct os_mbuf **out_txom)
{
    void *buf;
    int rc;

    *out_txom = ble_hs_mbuf_l2cap_pkt();
    if (*out_txom == NULL) {
        rc = BLE_HS_ENOMEM;
        goto err;
    }

    buf = os_mbuf_extend(*out_txom, BLE_SM_HDR_SZ + initial_sz);
    if (buf == NULL) {
        rc = BLE_HS_ENOMEM;
        goto err;
    }

    return 0;

err:
    os_mbuf_free_chain(*out_txom);
    *out_txom = NULL;
    return rc;
}

void
ble_sm_pair_cmd_parse(void *payload, int len, struct ble_sm_pair_cmd *cmd)
{
    uint8_t *u8ptr;

    BLE_HS_DBG_ASSERT(len >= BLE_SM_PAIR_CMD_SZ);

    u8ptr = payload;
    cmd->io_cap = u8ptr[0];
    cmd->oob_data_flag = u8ptr[1];
    cmd->authreq = u8ptr[2];
    cmd->max_enc_key_size = u8ptr[3];
    cmd->init_key_dist = u8ptr[4];
    cmd->resp_key_dist = u8ptr[5];
}

int
ble_sm_pair_cmd_is_valid(struct ble_sm_pair_cmd *cmd)
{
    if (cmd->io_cap >= BLE_SM_IO_CAP_RESERVED) {
        return 0;
    }

    if (cmd->oob_data_flag >= BLE_SM_PAIR_OOB_RESERVED) {
        return 0;
    }

    if (cmd->authreq & BLE_SM_PAIR_AUTHREQ_RESERVED) {
        return 0;
    }

    if (cmd->max_enc_key_size < BLE_SM_PAIR_KEY_SZ_MIN ||
        cmd->max_enc_key_size > BLE_SM_PAIR_KEY_SZ_MAX) {

        return 0;
    }

    if (cmd->init_key_dist & BLE_SM_PAIR_KEY_DIST_RESERVED) {
        return 0;
    }

    if (cmd->resp_key_dist & BLE_SM_PAIR_KEY_DIST_RESERVED) {
        return 0;
    }

    return 1;
}

void
ble_sm_pair_cmd_write(void *payload, int len, int is_req,
                      struct ble_sm_pair_cmd *cmd)
{
    uint8_t *u8ptr;

    BLE_HS_DBG_ASSERT(len >= BLE_SM_HDR_SZ + BLE_SM_PAIR_CMD_SZ);

    u8ptr = payload;
    u8ptr[0] = is_req ? BLE_SM_OP_PAIR_REQ : BLE_SM_OP_PAIR_RSP;
    u8ptr[1] = cmd->io_cap;
    u8ptr[2] = cmd->oob_data_flag;
    u8ptr[3] = cmd->authreq;
    u8ptr[4] = cmd->max_enc_key_size;
    u8ptr[5] = cmd->init_key_dist;
    u8ptr[6] = cmd->resp_key_dist;
}

int
ble_sm_pair_cmd_tx(uint16_t conn_handle, int is_req,
                   struct ble_sm_pair_cmd *cmd)
{
    struct os_mbuf *txom;
    int rc;

    rc = ble_sm_init_req(BLE_SM_PAIR_CMD_SZ, &txom);
    if (rc != 0) {
        return BLE_HS_ENOMEM;
    }

    ble_sm_pair_cmd_write(txom->om_data, txom->om_len, is_req, cmd);
    BLE_SM_LOG_CMD(1, is_req ? "pair req" : "pair rsp", conn_handle,
                   ble_sm_pair_cmd_log, cmd);
    BLE_HS_DBG_ASSERT(ble_sm_pair_cmd_is_valid(cmd));

    rc = ble_sm_tx(conn_handle, txom);
    if (rc != 0) {
        return rc;
    }

    return 0;
}

void
ble_sm_pair_cmd_log(struct ble_sm_pair_cmd *cmd)
{
    BLE_HS_LOG(DEBUG, "io_cap=%d oob_data_flag=%d authreq=0x%02x "
                      "mac_enc_key_size=%d init_key_dist=%d "
                      "resp_key_dist=%d",
               cmd->io_cap, cmd->oob_data_flag, cmd->authreq,
               cmd->max_enc_key_size, cmd->init_key_dist,
               cmd->resp_key_dist);
}

void
ble_sm_pair_confirm_parse(void *payload, int len,
                          struct ble_sm_pair_confirm *cmd)
{
    BLE_HS_DBG_ASSERT(len >= BLE_SM_PAIR_CONFIRM_SZ);
    memcpy(cmd->value, payload, sizeof cmd->value);
}

void
ble_sm_pair_confirm_write(void *payload, int len,
                          struct ble_sm_pair_confirm *cmd)
{
    uint8_t *u8ptr;

    BLE_HS_DBG_ASSERT(len >= BLE_SM_HDR_SZ + BLE_SM_PAIR_CONFIRM_SZ);

    u8ptr = payload;

    u8ptr[0] = BLE_SM_OP_PAIR_CONFIRM;
    memcpy(u8ptr + BLE_SM_HDR_SZ, cmd->value, sizeof cmd->value);
}

int
ble_sm_pair_confirm_tx(uint16_t conn_handle, struct ble_sm_pair_confirm *cmd)
{
    struct os_mbuf *txom;
    int rc;

    rc = ble_sm_init_req(BLE_SM_PAIR_CONFIRM_SZ, &txom);
    if (rc != 0) {
        return BLE_HS_ENOMEM;
    }

    ble_sm_pair_confirm_write(txom->om_data, txom->om_len, cmd);
    BLE_SM_LOG_CMD(1, "confirm", conn_handle, ble_sm_pair_confirm_log, cmd);

    rc = ble_sm_tx(conn_handle, txom);
    if (rc != 0) {
        return rc;
    }

    return 0;
}

void
ble_sm_pair_confirm_log(struct ble_sm_pair_confirm *cmd)
{
    BLE_HS_LOG(DEBUG, "value=");
    ble_hs_log_flat_buf(cmd->value, sizeof cmd->value);
}

void
ble_sm_pair_random_parse(void *payload, int len,
                         struct ble_sm_pair_random *cmd)
{
    BLE_HS_DBG_ASSERT(len >= BLE_SM_PAIR_RANDOM_SZ);
    memcpy(cmd->value, payload, sizeof cmd->value);
}

void
ble_sm_pair_random_write(void *payload, int len,
                         struct ble_sm_pair_random *cmd)
{
    uint8_t *u8ptr;

    BLE_HS_DBG_ASSERT(len >=
                      BLE_SM_HDR_SZ + BLE_SM_PAIR_RANDOM_SZ);

    u8ptr = payload;

    u8ptr[0] = BLE_SM_OP_PAIR_RANDOM;
    memcpy(u8ptr + BLE_SM_HDR_SZ, cmd->value, sizeof cmd->value);
}

int
ble_sm_pair_random_tx(uint16_t conn_handle, struct ble_sm_pair_random *cmd)
{
    struct os_mbuf *txom;
    int rc;

    rc = ble_sm_init_req(BLE_SM_PAIR_RANDOM_SZ, &txom);
    if (rc != 0) {
        return BLE_HS_ENOMEM;
    }

    ble_sm_pair_random_write(txom->om_data, txom->om_len, cmd);
    BLE_SM_LOG_CMD(1, "random", conn_handle, ble_sm_pair_random_log, cmd);

    rc = ble_sm_tx(conn_handle, txom);
    if (rc != 0) {
        return rc;
    }

    return 0;
}

void
ble_sm_pair_random_log(struct ble_sm_pair_random *cmd)
{
    BLE_HS_LOG(DEBUG, "value=");
    ble_hs_log_flat_buf(cmd->value, sizeof cmd->value);
}

void
ble_sm_pair_fail_parse(void *payload, int len, struct ble_sm_pair_fail *cmd)
{
    uint8_t *u8ptr;

    BLE_HS_DBG_ASSERT(len >= BLE_SM_PAIR_FAIL_SZ);

    u8ptr = payload;
    cmd->reason = u8ptr[0];
}

void
ble_sm_pair_fail_write(void *payload, int len, struct ble_sm_pair_fail *cmd)
{
    uint8_t *u8ptr;

    BLE_HS_DBG_ASSERT(len >= BLE_SM_HDR_SZ + BLE_SM_PAIR_FAIL_SZ);

    u8ptr = payload;

    u8ptr[0] = BLE_SM_OP_PAIR_FAIL;
    u8ptr[1] = cmd->reason;
}

/* XXX: Should not require locked. */
int
ble_sm_pair_fail_tx(uint16_t conn_handle, uint8_t reason)
{
    struct ble_sm_pair_fail cmd;
    struct os_mbuf *txom;
    int rc;

    BLE_HS_DBG_ASSERT(reason > 0 && reason < BLE_SM_ERR_MAX_PLUS_1);

    rc = ble_sm_init_req(BLE_SM_PAIR_FAIL_SZ, &txom);
    if (rc != 0) {
        return BLE_HS_ENOMEM;
    }

    cmd.reason = reason;

    ble_sm_pair_fail_write(txom->om_data, txom->om_len, &cmd);
    BLE_SM_LOG_CMD(1, "fail", conn_handle, ble_sm_pair_fail_log, &cmd);

    rc = ble_sm_tx(conn_handle, txom);
    if (rc != 0) {
        return rc;
    }

    return 0;
}

void
ble_sm_pair_fail_log(struct ble_sm_pair_fail *cmd)
{
    BLE_HS_LOG(DEBUG, "reason=%d", cmd->reason);
}

void
ble_sm_enc_info_parse(void *payload, int len, struct ble_sm_enc_info *cmd)
{
    memcpy(cmd->ltk, payload, sizeof cmd->ltk);
}

void
ble_sm_enc_info_write(void *payload, int len, struct ble_sm_enc_info *cmd)
{
    uint8_t *u8ptr;

    BLE_HS_DBG_ASSERT(len >= BLE_SM_HDR_SZ + BLE_SM_ENC_INFO_SZ);

    u8ptr = payload;

    u8ptr[0] = BLE_SM_OP_ENC_INFO;
    memcpy(u8ptr + 1, cmd->ltk, sizeof cmd->ltk);
}

int
ble_sm_enc_info_tx(uint16_t conn_handle, struct ble_sm_enc_info *cmd)
{
    struct os_mbuf *txom;
    int rc;

    rc = ble_sm_init_req(BLE_SM_ENC_INFO_SZ, &txom);
    if (rc != 0) {
        return BLE_HS_ENOMEM;
    }

    ble_sm_enc_info_write(txom->om_data, txom->om_len, cmd);

    BLE_SM_LOG_CMD(1, "enc info", conn_handle, ble_sm_enc_info_log, cmd);
    
    rc = ble_sm_tx(conn_handle, txom);
    if (rc != 0) {
        return rc;
    }

    return 0;
}

void
ble_sm_enc_info_log(struct ble_sm_enc_info *cmd)
{
    BLE_HS_LOG(DEBUG, "ltk=");
    ble_hs_log_flat_buf(cmd->ltk, sizeof cmd->ltk);
}

void
ble_sm_master_id_parse(void *payload, int len, struct ble_sm_master_id *cmd)
{
    uint8_t *u8ptr;

    u8ptr = payload;

    cmd->ediv = le16toh(u8ptr);
    cmd->rand_val = le64toh(u8ptr + 2);
}

void
ble_sm_master_id_write(void *payload, int len, struct ble_sm_master_id *cmd)
{
    uint8_t *u8ptr;

    BLE_HS_DBG_ASSERT(len >= BLE_SM_HDR_SZ + BLE_SM_MASTER_ID_SZ);

    u8ptr = payload;

    u8ptr[0] = BLE_SM_OP_MASTER_ID;
    htole16(u8ptr + 1, cmd->ediv);
    htole64(u8ptr + 3, cmd->rand_val);
}

int
ble_sm_master_id_tx(uint16_t conn_handle, struct ble_sm_master_id *cmd)
{
    struct os_mbuf *txom;
    int rc;

    rc = ble_sm_init_req(BLE_SM_MASTER_ID_SZ, &txom);
    if (rc != 0) {
        return BLE_HS_ENOMEM;
    }

    txom->om_data[0] = BLE_SM_OP_MASTER_ID;
    htole16(txom->om_data + 1, cmd->ediv);
    htole64(txom->om_data + 3, cmd->rand_val);

    BLE_SM_LOG_CMD(1, "master id", conn_handle, ble_sm_master_id_log, cmd);

    rc = ble_sm_tx(conn_handle, txom);
    if (rc != 0) {
        return rc;
    }

    return 0;
}

void
ble_sm_master_id_log(struct ble_sm_master_id *cmd)
{
    /* These get logged separately to accommodate a bug in the va_args
     * implementation related to 64-bit integers.
     */
    BLE_HS_LOG(DEBUG, "ediv=0x%04x ", cmd->ediv);
    BLE_HS_LOG(DEBUG, "rand=0x%016llx", cmd->rand_val);
}

void
ble_sm_id_info_parse(void *payload, int len, struct ble_sm_id_info *cmd)
{
    memcpy(cmd->irk, payload, 16);
}

void
ble_sm_id_info_write(void *payload, int len, struct ble_sm_id_info *cmd)
{
    uint8_t *u8ptr;

    BLE_HS_DBG_ASSERT(len >= BLE_SM_HDR_SZ + BLE_SM_ID_INFO_SZ);

    u8ptr = payload;

    u8ptr[0] = BLE_SM_OP_IDENTITY_INFO;
    memcpy(u8ptr + BLE_SM_HDR_SZ, cmd->irk, sizeof cmd->irk);
}

int
ble_sm_id_info_tx(uint16_t conn_handle, struct ble_sm_id_info *cmd)
{
    struct os_mbuf *txom;
    int rc;

    BLE_SM_LOG_CMD(1, "id info", conn_handle, ble_sm_id_info_log, cmd);

    rc = ble_sm_init_req(BLE_SM_ID_INFO_SZ, &txom);
    if (rc != 0) {
        return BLE_HS_ENOMEM;
    }

    ble_sm_id_info_write(txom->om_data, txom->om_len, cmd);

    rc = ble_sm_tx(conn_handle, txom);
    if (rc != 0) {
        return rc;
    }

    return 0;
}

void
ble_sm_id_info_log(struct ble_sm_id_info *cmd)
{
    BLE_HS_LOG(DEBUG, "irk=");
    ble_hs_log_flat_buf(cmd->irk, sizeof cmd->irk);
}

void
ble_sm_id_addr_info_parse(void *payload, int len,
                          struct ble_sm_id_addr_info *cmd)
{
    uint8_t *u8ptr = payload;
    cmd->addr_type = *u8ptr;
    memcpy(cmd->bd_addr, u8ptr + 1, 6);
}

void
ble_sm_id_addr_info_write(void *payload, int len,
                          struct ble_sm_id_addr_info *cmd)
{
    uint8_t *u8ptr;

    BLE_HS_DBG_ASSERT(len >= BLE_SM_HDR_SZ + BLE_SM_ID_ADDR_INFO_SZ);

    u8ptr = payload;

    u8ptr[0] = BLE_SM_OP_IDENTITY_ADDR_INFO;
    u8ptr[1] = cmd->addr_type;
    memcpy(u8ptr + 2, cmd->bd_addr, sizeof cmd->bd_addr);
}

int
ble_sm_id_addr_info_tx(uint16_t conn_handle, struct ble_sm_id_addr_info *cmd)
{
    struct os_mbuf *txom;
    int rc;

    BLE_SM_LOG_CMD(1, "id addr info", conn_handle, ble_sm_id_addr_info_log,
                   cmd);

    rc = ble_sm_init_req(BLE_SM_ID_ADDR_INFO_SZ, &txom);
    if (rc != 0) {
        return BLE_HS_ENOMEM;
    }

    ble_sm_id_addr_info_write(txom->om_data, txom->om_len, cmd);

    rc = ble_sm_tx(conn_handle, txom);
    if (rc != 0) {
        return rc;
    }

    return 0;
}

void
ble_sm_id_addr_info_log(struct ble_sm_id_addr_info *cmd)
{
    BLE_HS_LOG(DEBUG, "addr_type=%d addr=", cmd->addr_type);
    BLE_HS_LOG_ADDR(DEBUG, cmd->bd_addr);
}

void
ble_sm_sign_info_parse(void *payload, int len, struct ble_sm_sign_info *cmd)
{
    memcpy(cmd->sig_key, payload, 16);
}

void
ble_sm_sign_info_write(void *payload, int len, struct ble_sm_sign_info *cmd)
{
    uint8_t *u8ptr;

    BLE_HS_DBG_ASSERT(len >= BLE_SM_HDR_SZ + BLE_SM_SIGN_INFO_SZ);

    u8ptr = payload;

    u8ptr[0] = BLE_SM_OP_SIGN_INFO;
    memcpy(u8ptr + BLE_SM_HDR_SZ, cmd->sig_key, sizeof cmd->sig_key);
}

int
ble_sm_sign_info_tx(uint16_t conn_handle, struct ble_sm_sign_info *cmd)
{
    struct os_mbuf *txom;
    int rc;

    BLE_SM_LOG_CMD(1, "sign info", conn_handle, ble_sm_sign_info_log, cmd);

    rc = ble_sm_init_req(BLE_SM_SIGN_INFO_SZ, &txom);
    if (rc != 0) {
        return BLE_HS_ENOMEM;
    }

    ble_sm_sign_info_write(txom->om_data, txom->om_len, cmd);

    rc = ble_sm_tx(conn_handle, txom);
    if (rc != 0) {
        return rc;
    }

    return 0;
}

void
ble_sm_sign_info_log(struct ble_sm_sign_info *cmd)
{
    BLE_HS_LOG(DEBUG, "sig_key=");
    ble_hs_log_flat_buf(cmd->sig_key, sizeof cmd->sig_key);
}

void
ble_sm_sec_req_parse(void *payload, int len, struct ble_sm_sec_req *cmd)
{
    uint8_t *u8ptr;

    BLE_HS_DBG_ASSERT(len >= BLE_SM_SEC_REQ_SZ);

    u8ptr = payload;
    cmd->authreq = *u8ptr;
}

void
ble_sm_sec_req_write(void *payload, int len, struct ble_sm_sec_req *cmd)
{
    uint8_t *u8ptr;

    BLE_HS_DBG_ASSERT(len >= BLE_SM_HDR_SZ + BLE_SM_SEC_REQ_SZ);

    u8ptr = payload;

    u8ptr[0] = BLE_SM_OP_SEC_REQ;
    u8ptr[1] = cmd->authreq;
}

int
ble_sm_sec_req_tx(uint16_t conn_handle, struct ble_sm_sec_req *cmd)
{
    struct os_mbuf *txom;
    int rc;

    rc = ble_sm_init_req(BLE_SM_SEC_REQ_SZ, &txom);
    if (rc != 0) {
        return BLE_HS_ENOMEM;
    }

    ble_sm_sec_req_write(txom->om_data, txom->om_len, cmd);

    BLE_SM_LOG_CMD(1, "sec req", conn_handle, ble_sm_sec_req_log, cmd);

    rc = ble_sm_tx(conn_handle, txom);
    if (rc != 0) {
        return rc;
    }

    return 0;
}

void
ble_sm_sec_req_log(struct ble_sm_sec_req *cmd)
{
    BLE_HS_LOG(DEBUG, "authreq=0x%02x", cmd->authreq);
}

void
ble_sm_public_key_parse(void *payload, int len, struct ble_sm_public_key *cmd)
{
    uint8_t *u8ptr;

    u8ptr = payload;

    memcpy(cmd->x, u8ptr, sizeof cmd->x);
    u8ptr += sizeof cmd->x;

    memcpy(cmd->y, u8ptr, sizeof cmd->y);
    u8ptr += sizeof cmd->y;
}

int
ble_sm_public_key_write(void *payload, int len, struct ble_sm_public_key *cmd)
{
    uint8_t *u8ptr;

    if (len < BLE_SM_HDR_SZ + BLE_SM_PUBLIC_KEY_SZ) {
        return BLE_HS_EMSGSIZE;
    }

    u8ptr = payload;

    *u8ptr = BLE_SM_OP_PAIR_PUBLIC_KEY;
    u8ptr++;

    memcpy(u8ptr, cmd->x, sizeof cmd->x);
    memcpy(u8ptr + 32, cmd->y, sizeof cmd->y);

    return 0;
}

int
ble_sm_public_key_tx(uint16_t conn_handle, struct ble_sm_public_key *cmd)
{
    struct os_mbuf *txom;
    int rc;

    rc = ble_sm_init_req(BLE_SM_PUBLIC_KEY_SZ, &txom);
    if (rc != 0) {
        return BLE_HS_ENOMEM;
    }

    rc = ble_sm_public_key_write(txom->om_data, txom->om_len, cmd);
    assert(rc == 0);

    BLE_SM_LOG_CMD(1, "public key", conn_handle, ble_sm_public_key_log, cmd);

    rc = ble_sm_tx(conn_handle, txom);
    if (rc != 0) {
        return rc;
    }

    return 0;
}

void
ble_sm_public_key_log(struct ble_sm_public_key *cmd)
{
    BLE_HS_LOG(DEBUG, "x=");
    ble_hs_log_flat_buf(cmd->x, sizeof cmd->x);
    BLE_HS_LOG(DEBUG, "y=");
    ble_hs_log_flat_buf(cmd->y, sizeof cmd->y);
}

void
ble_sm_dhkey_check_parse(void *payload, int len,
                         struct ble_sm_dhkey_check *cmd)
{
    memcpy(cmd->value, payload, sizeof cmd->value);
}

int
ble_sm_dhkey_check_write(void *payload, int len,
                         struct ble_sm_dhkey_check *cmd)
{
    uint8_t *u8ptr;

    if (len < BLE_SM_HDR_SZ + BLE_SM_DHKEY_CHECK_SZ) {
        return BLE_HS_EMSGSIZE;
    }

    u8ptr = payload;

    *u8ptr = BLE_SM_OP_PAIR_DHKEY_CHECK;
    u8ptr++;

    memcpy(u8ptr, cmd->value, sizeof cmd->value);

    return 0;
}

int
ble_sm_dhkey_check_tx(uint16_t conn_handle, struct ble_sm_dhkey_check *cmd)
{
    struct os_mbuf *txom;
    int rc;

    rc = ble_sm_init_req(BLE_SM_DHKEY_CHECK_SZ, &txom);
    if (rc != 0) {
        return BLE_HS_ENOMEM;
    }

    rc = ble_sm_dhkey_check_write(txom->om_data, txom->om_len, cmd);
    assert(rc == 0);

    BLE_SM_LOG_CMD(1, "dhkey check", conn_handle, ble_sm_dhkey_check_log, cmd);

    rc = ble_sm_tx(conn_handle, txom);
    if (rc != 0) {
        return rc;
    }

    return 0;
}

void
ble_sm_dhkey_check_log(struct ble_sm_dhkey_check *cmd)
{
    BLE_HS_LOG(DEBUG, "value=");
    ble_hs_log_flat_buf(cmd->value, sizeof cmd->value);
}

#endif<|MERGE_RESOLUTION|>--- conflicted
+++ resolved
@@ -38,20 +38,6 @@
 
     STATS_INC(ble_l2cap_stats, sm_tx);
 
-<<<<<<< HEAD
-    rc = ble_hs_misc_conn_chan_find_reqd(conn_handle, BLE_L2CAP_CID_SM,
-                                         &conn, &chan);
-    if (rc != 0) {
-        os_mbuf_free_chain(txom);
-        return rc;
-    }
-
-    rc = ble_l2cap_tx(conn, chan, txom);
-    if (rc != 0) {
-        return rc;
-    }
-
-=======
     ble_hs_misc_conn_chan_find_reqd(conn_handle, BLE_L2CAP_CID_SM,
                                     &conn, &chan);
     rc = ble_l2cap_tx(conn, chan, txom);
@@ -59,7 +45,6 @@
         return rc;
     }
 
->>>>>>> 63b80b00
     return 0;
 }
 
