--- conflicted
+++ resolved
@@ -891,16 +891,11 @@
 void
 ble_gap_rx_update_complete(struct hci_le_conn_upd_complete *evt)
 {
-<<<<<<< HEAD
 #if !NIMBLE_BLE_CONNECT
-=======
-    struct ble_gap_update_entry *entry;
-
-#if !NIMBLE_OPT(CONNECT)
->>>>>>> 63b80b00
     return;
 #endif
 
+    struct ble_gap_update_entry *entry;
     struct ble_l2cap_sig_update_params l2cap_params;
     struct ble_gap_event event;
     struct ble_hs_conn *conn;
